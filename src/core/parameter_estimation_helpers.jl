--- conflicted
+++ resolved
@@ -239,7 +239,6 @@
 	polish_maxiters = 20,
 	polish_method = NewtonTrustRegion,
 )
-<<<<<<< HEAD
     # Extract components from the solution data
     solns = solution_data.solns
     forward_subst_dict = solution_data.forward_subst_dict
@@ -385,153 +384,6 @@
     end
     
     return solved_res
-=======
-	# Extract components from the solution data
-	solns = solution_data.solns
-	forward_subst_dict = solution_data.forward_subst_dict
-	trivial_dict = solution_data.trivial_dict
-	final_varlist = solution_data.final_varlist
-	trimmed_varlist = solution_data.trimmed_varlist
-
-	# Extract components from the problem
-	t, eqns, states, params = unpack_ODE(PEP.model.system)
-	t_vector = PEP.data_sample["t"]
-
-	# Find the lowest time index
-	lowest_time_index = min(setup_data.time_index_set...)
-
-	# Create a new model for solving ODEs
-	@named new_model = ModelingToolkit.System(eqns, t, states, params)
-	new_model = complete(new_model)
-
-	# Get current ordering from ModelingToolkit
-	current_states = ModelingToolkit.unknowns(PEP.model.system)
-	current_params = ModelingToolkit.parameters(PEP.model.system)
-
-	# Create ordered dictionaries to preserve parameter order
-	param_dict = OrderedDict(current_params .=> ones(length(current_params)))
-	states_dict = OrderedDict(current_states .=> ones(length(current_states)))
-
-	# Create a template for results
-	# Create a template for the result
-	result_template = ParameterEstimationResult(
-		param_dict, states_dict, t_vector[lowest_time_index], nothing, nothing,
-		length(PEP.data_sample["t"]), t_vector[lowest_time_index],
-		solution_data.good_udict, setup_data.all_unidentifiable, nothing,
-	)
-
-	# Process each solution
-	results_vec = []
-	for soln_index in eachindex(solns)
-		# Extract initial conditions and parameter values
-		initial_conditions = [1e10 for s in states]
-		parameter_values = [1e10 for p in params]
-
-		# Lookup parameters
-		for i in eachindex(params)
-			param_search = forward_subst_dict[1][(params[i])]
-			parameter_values[i] = lookup_value(
-				params[i], param_search,
-				soln_index, solution_data.good_udict, trivial_dict, final_varlist, trimmed_varlist, solns,
-			)
-		end
-
-		# Lookup initial states
-		for i in eachindex(states)
-			model_state_search = forward_subst_dict[1][(states[i])]
-			initial_conditions[i] = lookup_value(
-				states[i], model_state_search,
-				soln_index, solution_data.good_udict, trivial_dict, final_varlist, trimmed_varlist, solns,
-			)
-		end
-
-		# Convert to arrays of the appropriate type
-		initial_conditions = convert_to_real_or_complex_array(initial_conditions)
-		parameter_values = convert_to_real_or_complex_array(parameter_values)
-
-		@debug "Processing solution $soln_index"
-		@debug "Constructed initial conditions: $initial_conditions"
-		@debug "Constructed parameter values: $parameter_values"
-
-		# Solve the ODE with the estimated parameters
-		tspan = (t_vector[lowest_time_index], t_vector[1])
-		u0_map = Dict(states .=> initial_conditions)
-		p_map = Dict(params .=> parameter_values)
-
-		prob = ODEProblem(new_model, u0_map, tspan, p_map)
-		ode_solution = ModelingToolkit.solve(prob, PEP.solver, abstol = 1e-14, reltol = 1e-14)
-
-		# Extract state values at the end of the solution
-		state_param_map = (Dict(x => replace(string(x), "(t)" => "")
-								for x in ModelingToolkit.unknowns(PEP.model.system)))
-
-		newstates = OrderedDict()
-		for s in states
-			newstates[s] = ode_solution[Symbol(state_param_map[s])][end]
-		end
-
-		push!(results_vec, [collect(values(newstates)); parameter_values])
-	end
-
-	# Convert raw results to ParameterEstimationResult objects
-	solved_res = []
-	for (i, raw_sol) in enumerate(results_vec)
-		if !nooutput
-			@debug "Processing solution $i for final result"
-		end
-
-		# Create a copy of the template
-		push!(solved_res, deepcopy(result_template))
-
-		# Process the raw solution
-		ordered_states, ordered_params, ode_solution, err = process_raw_solution(
-			raw_sol, PEP.model, PEP.data_sample, PEP.solver, abstol = 1e-14, reltol = 1e-14,
-		)
-
-		# Update result with processed data
-		solved_res[end].states = ordered_states
-		solved_res[end].parameters = ordered_params
-		solved_res[end].solution = ode_solution
-		solved_res[end].err = err
-	end
-
-	# Polish solutions if requested
-	if polish_solutions
-		polished_solved_res = []
-		for (i, candidate) in enumerate(solved_res)
-			if !nooutput
-				@debug "Polishing solution $i"
-			end
-
-			try
-				polished_result, opt_result = polish_solution_using_optimization(
-					candidate,
-					PEP,
-					solver = PEP.solver,
-					opt_method = polish_method,
-					opt_maxiters = polish_maxiters,
-					abstol = 1e-14,
-					reltol = 1e-14,
-				)
-
-				# Keep both the original and polished result if polishing improved the error
-				if polished_result.err < candidate.err
-					push!(polished_solved_res, candidate)
-					push!(polished_solved_res, polished_result)
-				else
-					push!(polished_solved_res, candidate)
-				end
-			catch e
-				@warn "Failed to polish solution $i: $e"
-				push!(polished_solved_res, candidate)
-			end
-		end
-
-		solved_res = polished_solved_res
-	end
-
-	return solved_res
->>>>>>> 06e7e6ec
 end
 
 """
@@ -559,7 +411,6 @@
 	forward_subst_dict,
 	reverse_subst_dict,
 )
-<<<<<<< HEAD
 if(false)   
 # Calculate maximum derivative level
     max_deriv = max(7, 1 + maximum(collect(values(good_deriv_level))))
@@ -649,96 +500,4 @@
     @info "Exact state values at time index $lowest_time: $(exact_state_vals)"
     @info "Exact parameter values: $(PEP.p_true)"
 end
-=======
-	if (false)
-		# Calculate maximum derivative level
-		max_deriv = max(7, 1 + maximum(collect(values(good_deriv_level))))
-
-		# Calculate observable derivatives
-		expanded_mq, obs_derivs = calculate_observable_derivatives(
-			equations(PEP.model.system), PEP.measured_quantities, max_deriv,
-		)
-
-		# Create a new system with the expanded measured quantities
-		@named new_sys = ModelingToolkit.System(equations(PEP.model.system), t; observed = expanded_mq)
-
-		# Create and solve the problem with true parameters
-		time_interval = extrema(PEP.data_sample["t"])
-		local_prob = ODEProblem(
-			mtkcompile(new_sys),
-			diagnostic_data.ic,
-			time_interval,
-			diagnostic_data.p_true,
-		)
-
-		ideal_sol = ModelingToolkit.solve(
-			local_prob, AutoVern9(Rodas4P()), abstol = 1e-14, reltol = 1e-14,
-			saveat = PEP.data_sample["t"],
-		)
-
-		# Construct equation system with ideal values
-		ideal_full_target, ideal_full_varlist, ideal_forward_subst_dict, ideal_reverse_subst_dict =
-			construct_multipoint_equation_system!(
-				time_index_set,
-				PEP.model.system,
-				PEP.measured_quantities,
-				PEP.data_sample,
-				good_deriv_level,
-				good_udict,
-				good_varlist,
-				good_DD,
-				interpolator,
-				interpolants,
-				true,
-				diagnostic_data,
-				states,
-				params,
-				ideal = true,
-				sol = ideal_sol,
-			)
-
-		ideal_final_target = reduce(vcat, ideal_full_target)
-
-		# Log the targets
-		log_equations(ideal_final_target, "Ideal final target")
-		log_equations(final_target, "Actual target being solved")
-
-		# Log parameter and state values
-		@info "True parameter values: $(PEP.p_true)"
-		@info "True states: $(PEP.ic)"
-
-		# Get state and parameter values at the lowest time
-		lowest_time = min(time_index_set...)
-		exact_state_vals = OrderedDict{Any, Any}()
-		for s in states
-			exact_state_vals[s] = ideal_sol(PEP.data_sample["t"][lowest_time], idxs = s)
-		end
-
-		# Evaluate the polynomial system with exact values
-		exact_system = evaluate_poly_system(
-			ideal_final_target,
-			ideal_forward_subst_dict[1],
-			ideal_reverse_subst_dict[1],
-			exact_state_vals,
-			PEP.p_true,
-			equations(PEP.model.system),
-		)
-
-		inexact_system = evaluate_poly_system(
-			final_target,
-			forward_subst_dict[1],
-			reverse_subst_dict[1],
-			exact_state_vals,
-			PEP.p_true,
-			equations(PEP.model.system),
-		)
-
-		# Log the evaluated systems
-		log_equations(exact_system, "Evaluated ideal polynomial system with exact values")
-		log_equations(inexact_system, "Evaluated interpolated polynomial system with exact values")
-
-		@info "Exact state values at time index $lowest_time: $(exact_state_vals)"
-		@info "Exact parameter values: $(PEP.p_true)"
-	end
->>>>>>> 06e7e6ec
 end