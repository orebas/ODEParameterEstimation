name = "ODEParameterEstimation"
uuid = "482fc905-5656-4c69-b8fe-7a66cd0f77b3"
version = "1.0.0-DEV"
authors = ["Oren Bassik <orebas@yahoo.com> and contributors"]

[deps]
AbstractAlgebra = "c3fe647b-3220-5bb0-a1ea-a7954cac585d"
BaryRational = "91aaffc3-5777-4842-85b7-5d3d5d6a3494"
CSV = "336ed68f-0bac-5ca0-87d4-7b16caf5d00b"
DataFrames = "a93c6f00-e57d-5684-b7b6-d8193f3e46c0"
Dates = "ade2ca70-3891-5945-98fb-dc099432e06a"
DelimitedFiles = "8bb1440f-4735-579b-a4ab-409b98df4dab"
ForwardDiff = "f6369f11-7733-5829-9624-2563aa707210"
GaussianProcesses = "891a1506-143c-57d2-908e-e1f8e92e6de9"
HomotopyContinuation = "f213a82b-91d6-5c5d-acf7-10f1c761b327"
JSON = "682c06a0-de6a-54ab-a142-c8b1cf79cde6"
LeastSquaresOptim = "0fc2ff8b-aaa3-5acd-a817-1944a5e08891"
LineSearches = "d3d80556-e9d4-5f37-9878-2ab0fcc64255"
LinearAlgebra = "37e2e46d-f89d-539d-b4ee-838fcccc9c8e"
Logging = "56ddb016-857b-54e1-b83d-db4d58db5568"
ModelingToolkit = "961ee093-0014-501f-94e3-6117800e7a78"
NLSolversBase = "d41bc354-129a-5804-8e4c-c37616107c6c"
NonlinearSolve = "8913a72c-1f9b-4ce2-8d82-65094dcecaec"
Optim = "429524aa-4258-5aef-a3af-852621145aeb"
Optimization = "7f7a1694-90dd-40f0-9382-eb1efda571ba"
OptimizationMOI = "fd9f6733-72f4-499f-8506-86b2bdd0dea1"
OptimizationOptimJL = "36348300-93cb-4f02-beb5-3c3902f8871e"
OrderedCollections = "bac558e1-5e72-5ebc-8fee-abe8a469f55d"
OrdinaryDiffEq = "1dea7af3-3e70-54e6-95c3-0bf5283fa5ed"
Plots = "91a5bcdd-55d7-5caf-9e0b-520d859cae80"
PolynomialRoots = "3a141323-8675-5d76-9d11-e1df1406c778"
PrecompileTools = "aea7be01-6a6a-4083-8856-8a6e6704d82a"
Printf = "de0858da-6303-5e67-8744-51eddeeeb8d7"
Random = "9a3f8284-a2c9-5f02-9a11-845980a1fd5c"
RationalUnivariateRepresentation = "17246082-4fa7-4287-87d4-6a5617fca855"
Statistics = "10745b16-79ce-11e8-11f9-7d13ad32a3b2"
Suppressor = "fd094767-a336-5f1f-9728-57cf17d0bbfb"
SymbolicIndexingInterface = "2efcf032-c050-4f8e-a9bb-153293bab1f5"
SymbolicUtils = "d1185830-fcd6-423d-90d6-eec64667417b"
Symbolics = "0c5d862f-8b57-4792-8d23-62f2024744c7"
TaylorDiff = "b36ab563-344f-407b-a36a-4f200bebf99c"

[weakdeps]
PEtab = "48d54b35-e43e-4a66-a5a1-dde6b987cf69"

[extensions]
ODEParameterEstimationPEtabExt = ["PEtab"]

[compat]
<<<<<<< HEAD
Symbolics = "6.40.0"
=======
>>>>>>> 09f6b975

[extras]
Test = "8dfed614-e22c-5e08-85e1-65c5234f0b40"

[targets]
test = ["Test"]<|MERGE_RESOLUTION|>--- conflicted
+++ resolved
@@ -47,10 +47,6 @@
 ODEParameterEstimationPEtabExt = ["PEtab"]
 
 [compat]
-<<<<<<< HEAD
-Symbolics = "6.40.0"
-=======
->>>>>>> 09f6b975
 
 [extras]
 Test = "8dfed614-e22c-5e08-85e1-65c5234f0b40"
